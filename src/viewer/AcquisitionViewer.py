import logging

from PySide2 import QtWidgets, QtCore, QtGui
from PySide2.QtCore import Qt

import numpy as np
import matplotlib as mpl
import matplotlib.pyplot as plt
import matplotlib.figure as figure
from matplotlib.backends.backend_qt5agg import FigureCanvas
from matplotlib.backends.backend_qt5agg import NavigationToolbar2QT as NavigationToolbar

acquisition_header_fields = [
    ('version', 'Version', "ISMRMRD Version"),
    ('flags', 'Flags', "Acquisition flags bitfield."),
    ('measurement_uid', 'UID', "Unique ID for the measurement."),
    ('scan_counter', 'Scan Counter', "Current acquisition number in the measurement."),
    ('acquisition_time_stamp', 'Acquisition Timestamp', "Acquisition Timestamp"),
    ('physiology_time_stamp', 'Physiology Timestamps', "Physiology Timestamps (e.g. ecg, breathing, etc.)"),
    ('number_of_samples', 'Samples', "Number of samples acquired."),
    ('available_channels', 'Available Channels', "Number of available channels."),
    ('active_channels', 'Active Channels', "Number of channels currently active."),
    ('channel_mask', 'Channel Mask', "A binary mask indicating which channels are active."),
    ('discard_pre', 'Prefix Discard', "Samples to be discarded at the beginning of the acquisition."),
    ('discard_post', 'Postfix Discard', "Samples to be discarded at the end of the acquisition."),
    ('center_sample', 'Center Sample', "Sample at the center of k-space."),
    ('encoding_space_ref', 'Encoding Space', "Acquisition encoding space reference."),
    ('trajectory_dimensions', 'Trajectory Dimensions', "Dimensionality of the trajectory vector."),
    ('sample_time_us', 'Sample Time', "Time between samples (in microseconds), sampling BW."),
    ('position', 'Position', "Three-dimensional spacial offsets from isocenter."),
    ('read_dir', 'Read Direction', "Directional cosines of the readout/frequency encoding."),
    ('phase_dir', 'Phase Direction', "Directional cosines of the phase."),
    ('slice_dir', 'Slice Direction', "Directional cosines of the slice direction."),
    ('patient_table_position', 'Patient Table', "Patient table off-center."),
    ('idx.kspace_encode_step_1', 'Encode Step1', "Encoding Counters"),
    ('idx.kspace_encode_step_2', 'Encode Step2', "Encoding Counters"),
    ('idx.average', 'Average', "Encoding Counters"),
    ('idx.slice', 'Slice', "Encoding Counters"),
    ('idx.contrast', 'Contrast', "Encoding Counters"),
    ('idx.phase', 'Phase', "Encoding Counters"),
    ('idx.repetition', 'Repetition', "Encoding Counters"),
    ('idx.set', 'Set', "Encoding Counters"),
    ('idx.segment', 'Segment', "Encoding Counters"),
    ('idx.user', 'User', "Encoding Counters"),
    ('user_int', 'User Integers', "Free user parameters."),
    ('user_float', 'User Floats', "Free user parameters.")
]


class AcquisitionModel(QtCore.QAbstractTableModel):

    def __init__(self, container):
        super().__init__()
        self.acquisitions = list(container.acquisitions)

        self.data_handlers = {
            'idx.kspace_encode_step_1': self.__encoding_counters_handler,
            'idx.kspace_encode_step_2': self.__encoding_counters_handler,
            'idx.average': self.__encoding_counters_handler,
            'idx.slice': self.__encoding_counters_handler,
            'idx.contrast': self.__encoding_counters_handler,
            'idx.phase': self.__encoding_counters_handler,
            'idx.repetition': self.__encoding_counters_handler,
            'idx.set': self.__encoding_counters_handler,
            'idx.segment': self.__encoding_counters_handler,
            'idx.user': self.__user_encoding_counters_handler,
            'physiology_time_stamp': self.__array_handler,
            'channel_mask': self.__array_handler,
            'position': self.__array_handler,
            'read_dir': self.__array_handler,
            'phase_dir': self.__array_handler,
            'slice_dir': self.__array_handler,
            'patient_table_position': self.__array_handler,
            'user_int': self.__array_handler,
            'user_float': self.__array_handler
        }

    def rowCount(self, _=None):
        return len(self.acquisitions)

    def columnCount(self, _=None):
        return len(acquisition_header_fields)

    def headerData(self, section, orientation, role=Qt.DisplayRole):

        if orientation == Qt.Orientation.Vertical:
            return None

        _, header, tooltip = acquisition_header_fields[section]

        if role == Qt.DisplayRole:
            return header
        if role == Qt.ToolTipRole:
            return tooltip

        return None

    def data(self, index, role=Qt.DisplayRole):
        acquisition = self.acquisitions[index.row()]
        attribute, _, tooltip = acquisition_header_fields[index.column()]

        handler = self.data_handlers.get(attribute, lambda acq,attr: getattr(acq,attr))

        if role == Qt.DisplayRole:
            return handler(acquisition, attribute)
        if role == Qt.ToolTipRole:
            return tooltip

        return None

<<<<<<< HEAD
    def num_coils(self):
        return self.acquisitions[0].active_channels

    def __array_handler(self, array):
=======
    def __array_handler(self, acquisition,attribute):
        array = getattr(acquisition,attribute)
>>>>>>> 0ed340ab
        return ', '.join([str(item) for item in array])

    @staticmethod
    def __encoding_counters_handler(acquisition, attribute):
        return getattr(acquisition.idx,attribute[4:])

    @staticmethod
    def __user_encoding_counters_handler(acquisition, attribute):
        array = getattr(acquisition.idx, attribute[4:])
        return ', '.join([str(item) for item in array])


class AcquisitionTable(QtWidgets.QTableView):
    selection_changed = QtCore.Signal()

    def __init__(self, *args, **kwargs):
        super().__init__(*args, **kwargs)

    def selectionChanged(self, selected, deselected):
        super().selectionChanged(selected, deselected)

        self.selection_changed.emit()


class AcquisitionControlGUI(QtWidgets.QWidget):

    def __init__(self,num_channels):
        super().__init__()
        layout = QtWidgets.QHBoxLayout()
        self.data_processing = QtWidgets.QComboBox()
        self.data_processing.addItem("Mag./Phase", userData={"names": ("Magnitude", "Phase"),
                                                             "transform": lambda x: (np.abs(x), np.angle(x))})
        self.data_processing.addItem("Real/Imag", userData={"names": ("Real", "Imag."),
                                                            "transform": lambda x: (np.real(x), np.imag(x))})
        layout.addWidget(self.data_processing)

        self.channel_selector = QtWidgets.QComboBox()
        self.__set_num_channels(num_channels)
        layout.addWidget(self.channel_selector)

        self.setLayout(layout)

    def __set_num_channels(self, num_channels):
        for i in range(self.channel_selector.count()):
            self.channel_selector.removeItem(i)

        for idx in range(num_channels):
            self.channel_selector.addItem("Channel " + str(idx), userData={"selector": lambda x, i=idx : x[:, i:i + 1],
                                                                         "labeler": lambda scan, coil: str(scan)})

        self.channel_selector.addItem("All Channels", userData={"selector": lambda x: x,
                                                                "labeler": lambda scan, coil: str((scan, coil))})

    def label(self, scan, coil):
        return self.channel_selector.currentData()["labeler"](scan, coil)

    def axes_titles(self):
        return self.data_processing.currentData()["names"]

    def transform_acquisition(self, acq):
        return self.data_processing.currentData()["transform"](self.channel_selector.currentData()["selector"](acq))


class AcquisitionPlotter(FigureCanvas):

    def __init__(self):

        self.figure = mpl.figure.Figure()
        self.axis = self.figure.subplots(2, 1, sharex='col')
        self.figure.subplots_adjust(hspace=0)

        self.legend = mpl.legend.Legend(self.figure, [], [])
        self.figure.legends.append(self.legend)
        super().__init__(self.figure)

    def clear(self):
        for ax in self.axis:
            ax.clear()

    def plot(self, acquisitions, formatter, labeler):

        for acquisition in acquisitions:
            acquisition1, acquisition2 = formatter(acquisition)
            x_step = acquisition.sample_time_us
            x_scale = np.arange(0, acquisition1.shape[0] * x_step, x_step)
            for coil, acq1 in enumerate(acquisition1.T):
                self.axis[0].plot(x_scale, acq1, label=labeler(acquisition.scan_counter, coil))
            self.axis[1].plot(x_scale, acquisition2)

        handles, labels = self.axis[0].get_legend_handles_labels()
        self.legend = mpl.legend.Legend(self.figure, handles, labels)
        self.figure.legends[0] = self.legend

        self.figure.canvas.draw()

    def set_titles(self, titles):
        for ax, title in zip(self.axis, titles):
            ax.set_title(title, loc="right", pad=-10)


class AcquisitionViewer(QtWidgets.QSplitter):

    def __init__(self, container):
        super().__init__()

        self.model = AcquisitionModel(container)

        self.acquisitions = AcquisitionTable(self)
        self.acquisitions.setModel(self.model)
        self.acquisitions.setAlternatingRowColors(True)
        self.acquisitions.resizeColumnsToContents()
        self.acquisitions.selection_changed.connect(self.selection_changed)

        self.setOrientation(Qt.Vertical)

        self.canvas = AcquisitionPlotter()

        self.bottom_view = QtWidgets.QSplitter()
        self.acquisition_gui = AcquisitionControlGUI(self.model.num_coils())
        self.bottom_view.addWidget(self.acquisition_gui)
        self.acquisition_gui.data_processing.currentIndexChanged.connect(self.selection_changed)
        self.acquisition_gui.channel_selector.currentIndexChanged.connect(self.selection_changed)
        # self.bottom_view.setStretchFactor(0, 6)

        self.addWidget(self.acquisitions)
        self.addWidget(self.canvas)
        self.addWidget(self.bottom_view)

        self.navigation_toolbar = NavigationToolbar(self.canvas, self.bottom_view)
        self.bottom_view.addWidget(self.navigation_toolbar)

        self.setStretchFactor(0, 6)
        self.setStretchFactor(1, 1)

    def table_clicked(self, index):
        acquisition = self.model.acquisitions[index.row()]
        self.plot([acquisition])

    def format_data(self, acq):
        return self.acquisition_gui.transform_acquisition(acq.data.T)

    def selection_changed(self):
        self.canvas.clear()
        self.canvas.set_titles(self.acquisition_gui.axes_titles())

        indices = set([idx.row() for idx in self.acquisitions.selectedIndexes()])
        acquisitions = [self.model.acquisitions[idx] for idx in
                        indices]
        self.canvas.plot(acquisitions, self.format_data, self.acquisition_gui.label)
<|MERGE_RESOLUTION|>--- conflicted
+++ resolved
@@ -108,15 +108,11 @@
 
         return None
 
-<<<<<<< HEAD
     def num_coils(self):
         return self.acquisitions[0].active_channels
 
-    def __array_handler(self, array):
-=======
     def __array_handler(self, acquisition,attribute):
         array = getattr(acquisition,attribute)
->>>>>>> 0ed340ab
         return ', '.join([str(item) for item in array])
 
     @staticmethod
